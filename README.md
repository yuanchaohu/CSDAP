**Computer Simulation Data Analysis Package (CSDAP)**

This package is designed for who is interested in analyzing the snapshots from molecular dynamics simulations, i.e. by [LAMMPS](http://lammps.sandia.gov/) , [Hoomd-blue](http://glotzerlab.engin.umich.edu/hoomd-blue/) et al. It is flexible for other computer simulations as long as you change the method of reading coordinates to suitable formats in 'dump.py'. The modules in the package are written in [Python3](https://www.python.org/) by importing some high-efficiency modules like [Numpy](http://www.numpy.org/) and [Pandas](http://pandas.pydata.org/). I strongly recommend the user to install [Anaconda3](https://www.anaconda.com/download/) or/and [VS Code](https://code.visualstudio.com/), or [Sublime Text 3](https://www.sublimetext.com/).

To use the package efficiently, one intelligent way is to write a python script by importing desired modules and functions. In this way, all results can be obtained in sequence with suitable settings.

The package is distributed in the hope that it will be helpful, but WITHOUT ANY WARRANTY. Although the codes were benchmarked when developed, the users are responsible for the correctness.

<<<<<<< HEAD
A detailed manual is provided in the corresponding [Github-Wiki](https://github.com/yuanchaohu/CSDAP/wiki). To modifty the math written by Latex, the editor typora is recommended and the extension 'MathJax Plugin for Github' for Google Chrome is required to show the equations correctly online.

A pdf version of the manual is also available from doc/.
=======
A detailed manual is provided in the doc/.
>>>>>>> 80549525
<|MERGE_RESOLUTION|>--- conflicted
+++ resolved
@@ -6,10 +6,6 @@
 
 The package is distributed in the hope that it will be helpful, but WITHOUT ANY WARRANTY. Although the codes were benchmarked when developed, the users are responsible for the correctness.
 
-<<<<<<< HEAD
 A detailed manual is provided in the corresponding [Github-Wiki](https://github.com/yuanchaohu/CSDAP/wiki). To modifty the math written by Latex, the editor typora is recommended and the extension 'MathJax Plugin for Github' for Google Chrome is required to show the equations correctly online.
 
-A pdf version of the manual is also available from doc/.
-=======
-A detailed manual is provided in the doc/.
->>>>>>> 80549525
+A pdf version of the manual is also available from doc.